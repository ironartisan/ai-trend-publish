--- conflicted
+++ resolved
@@ -1,20 +1,10 @@
 import { Workflow } from "./interfaces/workflow.interface";
 import { LiveBenchAPI } from "../api/livebench.api";
-<<<<<<< HEAD
-import { BarkNotifier } from "../utils/bark.notify";
-=======
-import { ConfigManager } from "../utils/config/config-manager";
-
->>>>>>> 0e48cef4
-import path from "path";
 import { AIBenchTemplateRenderer } from "@src/modules/render";
 import { WeixinPublisher } from "@src/modules/publishers/weixin.publisher";
-<<<<<<< HEAD
 import { CategoryData, ModelScore } from "@src/modules/render/interfaces/aibench.type";
 import { PDD920LogoGenerator } from "@src/providers/image-gen/pdd920-logo";
-=======
 import { BarkNotifier } from "@src/modules/notify/bark.notify";
->>>>>>> 0e48cef4
 
 export class WeixinAIBenchWorkflow implements Workflow {
   private liveBenchAPI: LiveBenchAPI;
